--- conflicted
+++ resolved
@@ -11,14 +11,10 @@
     final_pearson = data["corr"]
     labels = data["label"]
     site = data['site']
-<<<<<<< HEAD
-    #groups = data['groups']
-=======
     if 'groups' in data.keys():
-        groups = data['groups']
+        #groups = data['groups']
     else:
         groups = None
->>>>>>> b16ab2fc
 
     scaler = StandardScaler(mean=np.mean(
         final_timeseires), std=np.std(final_timeseires))
